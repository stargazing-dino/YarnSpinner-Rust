--- conflicted
+++ resolved
@@ -240,10 +240,6 @@
         self.vm.program.replace(program.clone());
         self.vm.reset_state();
         self.extend_variable_storage_from(&program);
-<<<<<<< HEAD
-
-=======
->>>>>>> 49cc1a29
         self
     }
 
@@ -252,7 +248,6 @@
         if let Some(existing_program) = self.vm.program.as_mut() {
             *existing_program =
                 Program::combine(vec![existing_program.clone(), program.clone()]).unwrap();
-<<<<<<< HEAD
         } else {
             self.vm.program.replace(program.clone());
             self.vm.reset_state();
@@ -267,8 +262,6 @@
     pub fn merge_program(&mut self, program: Program) -> &mut Self {
         if let Some(existing_program) = self.vm.program.as_mut() {
             existing_program.merge_overwrite(vec![program, existing_program.clone()]);
-=======
->>>>>>> 49cc1a29
         } else {
             self.vm.program.replace(program.clone());
             self.vm.reset_state();
